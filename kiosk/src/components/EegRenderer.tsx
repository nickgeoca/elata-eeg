--- conflicted
+++ resolved
@@ -64,15 +64,15 @@
     
     const updateDimensions = () => {
       if (canvasRef.current) {
-        // Get CSS dimensions
+        // Get CSS pixel size of the visible canvas
         const rect = canvasRef.current.getBoundingClientRect();
         const cssWidth = rect.width;
         const cssHeight = rect.height;
         
-        // Get device pixel ratio
+        // Device pixel ratio (DPR), e.g., 2 on Retina screens
         const dpr = window.devicePixelRatio || 1;
         
-        // Calculate physical dimensions
+        // Calculate physical pixel dimensions for crisp rendering
         const physicalWidth = Math.round(cssWidth * dpr);
         const physicalHeight = Math.round(cssHeight * dpr);
 
@@ -84,8 +84,6 @@
           
           // Update offscreen canvas dimensions to match
           if (offscreenCanvasRef.current) {
-<<<<<<< HEAD
-            // Set canvas attributes to physical dimensions
             offscreenCanvasRef.current.width = physicalWidth;
             offscreenCanvasRef.current.height = physicalHeight;
             
@@ -95,12 +93,6 @@
             canvasRef.current.style.width = `${cssWidth}px`;
             canvasRef.current.style.height = `${cssHeight}px`;
             
-=======
-            const devicePixelRatio = window.devicePixelRatio || 1;
-            offscreenCanvasRef.current.width = width * devicePixelRatio;
-            offscreenCanvasRef.current.height = height * devicePixelRatio;
-
->>>>>>> 0eb1b8ab
             // Reinitialize WebGL contexts when dimensions change
             if (offscreenReglRef.current) {
               offscreenReglRef.current.destroy();
